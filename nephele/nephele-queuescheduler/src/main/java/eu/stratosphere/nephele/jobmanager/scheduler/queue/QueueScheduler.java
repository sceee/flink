/***********************************************************************************************************************
 *
 * Copyright (C) 2010 by the Stratosphere project (http://stratosphere.eu)
 *
 * Licensed under the Apache License, Version 2.0 (the "License"); you may not use this file except in compliance with
 * the License. You may obtain a copy of the License at
 *
 *     http://www.apache.org/licenses/LICENSE-2.0
 *
 * Unless required by applicable law or agreed to in writing, software distributed under the License is distributed on
 * an "AS IS" BASIS, WITHOUT WARRANTIES OR CONDITIONS OF ANY KIND, either express or implied. See the License for the
 * specific language governing permissions and limitations under the License.
 *
 **********************************************************************************************************************/

package eu.stratosphere.nephele.jobmanager.scheduler.queue;

import java.util.ArrayDeque;
import java.util.Deque;
import java.util.Iterator;
import java.util.List;
import java.util.Map;

import org.apache.hadoop.util.StringUtils;

import eu.stratosphere.nephele.execution.ExecutionState;
import eu.stratosphere.nephele.executiongraph.ExecutionGraph;
import eu.stratosphere.nephele.executiongraph.ExecutionGraphIterator;
import eu.stratosphere.nephele.executiongraph.ExecutionStage;
import eu.stratosphere.nephele.executiongraph.ExecutionStageListener;
import eu.stratosphere.nephele.executiongraph.ExecutionVertex;
import eu.stratosphere.nephele.executiongraph.InternalJobStatus;
import eu.stratosphere.nephele.executiongraph.JobStatusListener;
import eu.stratosphere.nephele.instance.AllocatedResource;
import eu.stratosphere.nephele.instance.DummyInstance;
import eu.stratosphere.nephele.instance.InstanceException;
import eu.stratosphere.nephele.instance.InstanceManager;
import eu.stratosphere.nephele.instance.InstanceRequestMap;
import eu.stratosphere.nephele.instance.InstanceType;
import eu.stratosphere.nephele.instance.InstanceTypeDescription;
import eu.stratosphere.nephele.jobgraph.JobID;
import eu.stratosphere.nephele.jobmanager.DeploymentManager;
import eu.stratosphere.nephele.jobmanager.scheduler.AbstractScheduler;
import eu.stratosphere.nephele.jobmanager.scheduler.SchedulingException;

/**
 * The queue scheduler mains of queue of all submitted jobs and executes one job at a time.
 * 
 * @author warneke
 */
public class QueueScheduler extends AbstractScheduler implements JobStatusListener, ExecutionStageListener {

	/**
	 * The job queue where all submitted jobs go to.
	 */
	private Deque<ExecutionGraph> jobQueue = new ArrayDeque<ExecutionGraph>();

	/**
	 * Constructs a new queue scheduler.
	 * 
	 * @param deploymentManager
	 *        the deployment manager assigned to this scheduler
	 * @param instanceManager
	 *        the instance manager to be used with this scheduler
	 */
	public QueueScheduler(final DeploymentManager deploymentManager, final InstanceManager instanceManager) {
		super(deploymentManager, instanceManager);
	}

	/**
	 * Removes the job represented by the given {@link ExecutionGraph} from the scheduler.
	 * 
	 * @param executionGraphToRemove
	 *        the job to be removed
	 */
	void removeJobFromSchedule(final ExecutionGraph executionGraphToRemove) {

		boolean removedFromQueue = false;

		synchronized (this.jobQueue) {

			final Iterator<ExecutionGraph> it = this.jobQueue.iterator();
			while (it.hasNext()) {

				final ExecutionGraph executionGraph = it.next();
				if (executionGraph.getJobID().equals(executionGraphToRemove.getJobID())) {
					removedFromQueue = true;
					it.remove();
					break;
				}
			}
		}

		if (!removedFromQueue) {
			LOG.error("Cannot find job " + executionGraphToRemove.getJobName() + " ("
				+ executionGraphToRemove.getJobID() + ") to remove");
		}
	}

	/**
	 * {@inheritDoc}
	 */
	@Override
	public void schedulJob(final ExecutionGraph executionGraph) throws SchedulingException {

		// Get Map of all available Instance types
		final Map<InstanceType, InstanceTypeDescription> availableInstances = getInstanceManager()
				.getMapOfAvailableInstanceTypes();

		final Iterator<ExecutionStage> stageIt = executionGraph.iterator();
		while (stageIt.hasNext()) {

			final InstanceRequestMap instanceRequestMap = new InstanceRequestMap();
			final ExecutionStage stage = stageIt.next();
			stage.collectRequiredInstanceTypes(instanceRequestMap, ExecutionState.CREATED);

			// Iterator over required Instances
			final Iterator<Map.Entry<InstanceType, Integer>> it = instanceRequestMap.getMinimumIterator();
			while (it.hasNext()) {

				final Map.Entry<InstanceType, Integer> entry = it.next();

				final InstanceTypeDescription descr = availableInstances.get(entry.getKey());
				if (descr == null) {
					throw new SchedulingException("Unable to schedule job: No instance of type " + entry.getKey()
							+ " available");
				}

				if (descr.getMaximumNumberOfAvailableInstances() != -1
						&& descr.getMaximumNumberOfAvailableInstances() < entry.getValue().intValue()) {
					throw new SchedulingException("Unable to schedule job: " + entry.getValue().intValue()
							+ " instances of type " + entry.getKey() + " required, but only "
							+ descr.getMaximumNumberOfAvailableInstances() + " are available");
				}
			}
		}

		// Subscribe to job status notifications
		executionGraph.registerJobStatusListener(this);

		// Register execution listener for each vertex
		final ExecutionGraphIterator it2 = new ExecutionGraphIterator(executionGraph, true);
		while (it2.hasNext()) {

			final ExecutionVertex vertex = it2.next();
			vertex.registerExecutionListener(new QueueExecutionListener(this, vertex));
		}

		// Register the scheduler as an execution stage listener
		executionGraph.registerExecutionStageListener(this);

		// Add job to the job queue (important to add job to queue before requesting instances)
		synchronized (this.jobQueue) {
			this.jobQueue.add(executionGraph);
		}

		// Request resources for the first stage of the job

		final ExecutionStage executionStage = executionGraph.getCurrentExecutionStage();
		try {
			requestInstances(executionStage);
		} catch (InstanceException e) {
			final String exceptionMessage = StringUtils.stringifyException(e);
			LOG.error(exceptionMessage);
			this.jobQueue.remove(executionGraph);
			throw new SchedulingException(exceptionMessage);
		}
	}

	/**
	 * {@inheritDoc}
	 */
	@Override
	public ExecutionGraph getExecutionGraphByID(final JobID jobID) {

		synchronized (this.jobQueue) {

			final Iterator<ExecutionGraph> it = this.jobQueue.iterator();
			while (it.hasNext()) {

				final ExecutionGraph executionGraph = it.next();
				if (executionGraph.getJobID().equals(jobID)) {
					return executionGraph;
				}
			}
		}

		return null;
	}

	/**
	 * {@inheritDoc}
	 */
	@Override
	public void allocatedResourcesDied(final JobID jobID, final List<AllocatedResource> allocatedResources) {

		for (final AllocatedResource allocatedResource : allocatedResources) {

			LOG.info("Resource on " + allocatedResource.getInstance().getName() + " for Job " + jobID + " died.");
			// TODO (marrus)

			ExecutionGraph job = this.jobQueue.getFirst();
			synchronized (job) {

				Iterator<ExecutionGraph> iterator = this.jobQueue.descendingIterator();
				while (job.getJobID() != jobID) {
					if (iterator.hasNext()) {
						job = iterator.next();
					} else {
						LOG.error("No Job with ID " + jobID + " in Queue");
						return;
					}
				}
				List<ExecutionVertex> vertices = job.getVerticesAssignedToResource(allocatedResource);
				Iterator<ExecutionVertex> vertexIter = vertices.iterator();
				while (vertexIter.hasNext()) {
					ExecutionVertex vertex = vertexIter.next();
					vertex.updateExecutionState(ExecutionState.FAILED, "The Resource "
						+ allocatedResource.getInstance().getName() + " the Vertex "
						+ vertex.getEnvironment().getTaskName() + " was assigned to, died");
					if (vertex.getExecutionState() == ExecutionState.FAILED) {
						job.executionStateChanged(jobID, vertex.getID(), ExecutionState.FAILED, "The Resource "
							+ allocatedResource.getInstance().getName() + " the Vertex "
							+ vertex.getEnvironment().getTaskName() + " was assigned to, died");
						return;
					}

					vertex.setAllocatedResource(new AllocatedResource(DummyInstance
						.createDummyInstance(allocatedResource
							.getInstanceType()), allocatedResource.getInstanceType(),
							null));
				}

				try {
					LOG.info("Trying to allocate instance of type "
						+ allocatedResource.getInstanceType().getIdentifier());
					final InstanceRequestMap instanceMap = new InstanceRequestMap();
					instanceMap.setMaximumNumberOfInstances(allocatedResource.getInstanceType(), 1);
					instanceMap.setMinimumNumberOfInstances(allocatedResource.getInstanceType(), 1);
					this.getInstanceManager().requestInstance(jobID, job.getJobConfiguration(), instanceMap, null);

				} catch (InstanceException e) {
					e.printStackTrace();
				}
				job.executionStateChanged(jobID, vertices.get(0).getID(), ExecutionState.RECOVERING, null);
			}
		}
	}

	/**
	 * {@inheritDoc}
	 */
<<<<<<< HEAD
=======
	@Override
>>>>>>> 0bf4a3e9
	public void shutdown() {

		synchronized (this.jobQueue) {
			this.jobQueue.clear();
		}

	}

	/**
	 * {@inheritDoc}
	 */
	@Override
	public void jobStatusHasChanged(final ExecutionGraph executionGraph, final InternalJobStatus newJobStatus,
			final String optionalMessage) {

		if (newJobStatus == InternalJobStatus.FAILED || newJobStatus == InternalJobStatus.FINISHED
			|| newJobStatus == InternalJobStatus.CANCELED) {
			removeJobFromSchedule(executionGraph);
		}
	}

	/**
	 * {@inheritDoc}
	 */
	@Override
	public void nextExecutionStageEntered(final JobID jobID, final ExecutionStage executionStage) {

		// Request new instances if necessary
		try {
			requestInstances(executionStage);
		} catch (InstanceException e) {
			// TODO: Handle error correctly
			LOG.error(StringUtils.stringifyException(e));
		}

		// Deploy the assigned vertices
		deployAssignedVertices(executionStage.getExecutionGraph());
	}
}<|MERGE_RESOLUTION|>--- conflicted
+++ resolved
@@ -250,10 +250,7 @@
 	/**
 	 * {@inheritDoc}
 	 */
-<<<<<<< HEAD
-=======
-	@Override
->>>>>>> 0bf4a3e9
+	@Override
 	public void shutdown() {
 
 		synchronized (this.jobQueue) {
